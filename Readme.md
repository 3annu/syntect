--- conflicted
+++ resolved
@@ -242,13 +242,10 @@
 - [The Way](https://github.com/out-of-cheese-error/the-way), a code snippets manager for your terminal that uses `syntect`for highlighting.
 - [Broot](https://github.com/Canop/broot), a terminal file manager, uses `syntect` for file previews.
 - [Rusty Slider](https://ollej.github.io/rusty-slider/), a markdown slideshow presentation application, uses `syntect` for code blocks.
-<<<<<<< HEAD
 - [bingus-blog](https://git.slonk.ing/slonk/bingus-blog), a blog software written in Rust, uses `syntect` for fenced code blocks.
-
-=======
 - [BugStalker](https://github.com/godzie44/BugStalker/), modern debugger for Linux x86-64. Written in Rust for Rust programs.
 - [Yazi](https://github.com/sxyazi/yazi), blazing fast terminal file manager based on async I/O, uses `syntect` for text file previews.
->>>>>>> 62154b39
+
 
 ## License and Acknowledgements
 
