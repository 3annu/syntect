[package]
name = "syntect"
description = "library for high quality syntax highlighting and code intelligence using Sublime Text's grammars"
documentation = "https://docs.rs/syntect"
repository = "https://github.com/trishume/syntect"
keywords = ["syntax", "highlighting", "highlighter", "colouring", "parsing"]
categories = ["parser-implementations", "parsing", "text-processing"]
readme = "Readme.md"
license = "MIT"
version = "4.7.1" # remember to update html_root_url
authors = ["Tristan Hume <tristan@thume.ca>"]
edition = "2018"
exclude = [
    "testdata/*",
    "/scripts/*",
    "/Makefile",
    "/codecov.yml"
]

[dependencies]
yaml-rust = { version = "0.4.5", optional = true }
onig = { version = "6.0", optional = true, default-features = false }
fancy-regex = { version = "0.7", optional = true }
walkdir = "2.0"
regex-syntax = { version = "0.6", optional = true }
lazy_static = "1.0"
bitflags = "1.0.4"
<<<<<<< HEAD
plist = "1.3"
=======
plist = { version = "1", optional = true }
>>>>>>> aca8fa03
bincode = { version = "1.0", optional = true }
flate2 = { version = "1.0", optional = true }
fnv = { version = "1.0", optional = true }
serde = "1.0"
serde_derive = "1.0"
serde_json = "1.0"
once_cell = "1.8"

[dev-dependencies]
criterion = { version = "0.3", features = [ "html_reports" ] }
rayon = "1.0.0"
regex = "1.0"
getopts = "0.2"
pretty_assertions = "0.6"

[features]

# Dump loading using flate2
dump-load = ["flate2", "bincode"]
# Dump creation using flate2
dump-create = ["flate2", "bincode"]

regex-fancy = ["fancy-regex"]
regex-onig = ["onig"]

parsing = ["regex-syntax", "fnv", "dump-create", "dump-load"]

# Support for .tmPreferenes metadata files (indentation, comment syntax, etc)
metadata = ["parsing", "plist-load"]
# The `assets` feature enables inclusion of the default theme and syntax packages.
# For `assets` to do anything, it requires `dump-load` to be set.
assets = []
html = ["parsing"]
# Support for parsing .tmTheme files and .tmPreferences files
plist-load = ["plist"]
# Support for parsing .sublime-syntax files
yaml-load = ["yaml-rust", "parsing"]
default-onig = ["parsing", "assets", "html", "plist-load", "yaml-load", "dump-load", "dump-create", "regex-onig"]
# In order to switch to the fancy-regex engine, disable default features then add the default-fancy feature
default-fancy = ["parsing", "assets", "html", "plist-load", "yaml-load", "dump-load", "dump-create", "regex-fancy"]
default = ["default-onig"]

# [profile.release]
# debug = true

[lib]
bench = false

[[bench]]
name = "highlighting"
harness = false

[[bench]]
name = "load_and_highlight"
harness = false

[[bench]]
name = "loading"
harness = false

[[bench]]
name = "parsing"
harness = false<|MERGE_RESOLUTION|>--- conflicted
+++ resolved
@@ -25,11 +25,7 @@
 regex-syntax = { version = "0.6", optional = true }
 lazy_static = "1.0"
 bitflags = "1.0.4"
-<<<<<<< HEAD
-plist = "1.3"
-=======
-plist = { version = "1", optional = true }
->>>>>>> aca8fa03
+plist = { version = "1.3", optional = true }
 bincode = { version = "1.0", optional = true }
 flate2 = { version = "1.0", optional = true }
 fnv = { version = "1.0", optional = true }
