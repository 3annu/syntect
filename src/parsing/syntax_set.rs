--- conflicted
+++ resolved
@@ -131,11 +131,7 @@
     }
 
     pub fn find_syntax_by_name<'a>(&'a self, name: &str) -> Option<&'a SyntaxReference> {
-<<<<<<< HEAD
-        self.syntaxes.iter().find(|&s| name == s.name)
-=======
-        self.syntaxes.iter().rev().find(|&s| name == &s.name)
->>>>>>> b9e08bdb
+        self.syntaxes.iter().rev().find(|&s| name == s.name)
     }
 
     pub fn find_syntax_by_extension<'a>(&'a self, extension: &str) -> Option<&'a SyntaxReference> {
@@ -177,11 +173,7 @@
     pub fn find_syntax_by_path<'a>(&'a self, path: &str) -> Option<&'a SyntaxReference> {
         let mut slash_path = "/".to_string();
         slash_path.push_str(&path);
-<<<<<<< HEAD
-        self.path_syntaxes.iter().find(|t| t.0.ends_with(&slash_path) || t.0 == path).map(|&(_,i)| &self.syntaxes[i])
-=======
-        return self.path_syntaxes.iter().rev().find(|t| t.0.ends_with(&slash_path) || t.0 == path).map(|&(_,i)| &self.syntaxes[i]);
->>>>>>> b9e08bdb
+        self.path_syntaxes.iter().rev().find(|t| t.0.ends_with(&slash_path) || t.0 == path).map(|&(_,i)| &self.syntaxes[i])
     }
 
     /// Convenience method that tries to find the syntax for a file path,
